import numpy as np
from numba import njit, prange
from sklearn.base import BaseEstimator, RegressorMixin
from sklearn.linear_model import Ridge
from sklearn.preprocessing import StandardScaler
from sklearn.utils import check_random_state
from sklearn.utils.validation import check_array, check_is_fitted, check_X_y

from ._misc import check_params


class ExtremeLearningMachineRegressor(BaseEstimator, RegressorMixin):
    """
    This estimator first applies a random projection to the input features,
    followed by a ReLU activation function, and then fits a Ridge regression
    model on the transformed features. The random projection helps in learning
    non-linear patterns in the data.

    Args:        
        ratio_features_projection (float, optional): The ratio determining the number of random
            features relative to input features. Used only if `n_features_projection` is None.
            Must be greater than 0 if used. Defaults to 10.
        n_features_projection (int, optional): The number of random projection features.
            If None, `ratio_features_projection` is used to determine this value.
            Defaults to None.
        alpha (float, optional): Regularization term for the Ridge regressor. Defaults to 1e-3
        random_state (int, RandomState instance or None, optional): Controls the
            randomness of the random projection. Pass an int for reproducible
            results across multiple function calls. Defaults to None.

    Raises:
        ValueError: If both `n_features_projection` and `ratio_features_projection` are None,
            or if `ratio_features_projection` is <= 0.

    Example:
        .. code-block:: python

            from sklearn.datasets import fetch_california_housing
            from sklearn.linear_model import Ridge
            from sklearn.model_selection import cross_val_score
            from timefiller import ExtremeLearningMachine

            X, y = fetch_california_housing(as_frame=True, return_X_y=True)

            for estimator in (Ridge(), ExtremeLearningMachine(ratio_features_projection=3), ExtremeLearningMachine(ratio_features_projection=20)):
                print(estimator, cross_val_score(estimator=estimator, X=X, y=y).mean())
            >>> Ridge() 0.5530311140279566
            >>> ExtremeLearningMachine(ratio_features_projection=3) 0.5276448340024226
            >>> ExtremeLearningMachine(ratio_features_projection=20) 0.6344905228311806
    """

    def __init__(self, ratio_features_projection=10., n_features_projection=None, alpha=1e-3, random_state=None):
        if n_features_projection is None and ratio_features_projection is None:
            raise ValueError("Either 'n_features_projection' or 'ratio_features_projection' must be set.")
        if ratio_features_projection is not None and ratio_features_projection <= 0:
            raise ValueError("The 'ratio_features_projection' parameter must be greater than 0.")
        self.n_features_projection = check_params(param=n_features_projection, types=(int, type(None)))
        self.ratio_features_projection = check_params(param=ratio_features_projection, types=(float, int, type(None)))
        self.alpha = alpha
        self.random_state = random_state

    @staticmethod
    @njit(parallel=True, boundscheck=False)
    def _transform(X, means, W, b):
        n_samples, n_features = X.shape
        n_features_projection = W.shape[1]
        Xt = np.empty((n_samples, n_features_projection), dtype=X.dtype)

        for i in prange(n_samples):
            for j in range(n_features_projection):
                acc = 0.  # Accumulate for the dot product
                for k in range(n_features):
                    acc += (X[i, k] - means[k]) * W[k, j]
                Xt[i, j] = max(acc + b[j], 0)
        return Xt

    @staticmethod
    @njit(parallel=True, boundscheck=False)
    def _transform_predict(X, means, W, b, coef, intercept):
        n_samples, n_features = X.shape
        n_features_projection = W.shape[1]
        predictions = np.empty(n_samples, dtype=X.dtype)

        for i in prange(n_samples):
            pred = intercept  # Start with intercept for each sample
            for j in range(n_features_projection):
                acc = 0.0  # Accumulate for the dot product
                for k in range(n_features):
                    acc += (X[i, k] - means[k]) * W[k, j]
                pred += max(acc + b[j], 0) * coef[j]
            predictions[i] = pred
        return predictions

    def _check(self, X):
        check_is_fitted(self, ["linear_", "scaler_", "W_", "b_"])
        X = check_array(X, accept_sparse=False, ensure_2d=True)
        if X.shape[1] != self.W_.shape[0]:
            raise ValueError(f"Expected {self.W_.shape[0]} features, but got {X.shape[1]}.")
        return X

    def fit(self, X, y, sample_weight=None):
        """
        Fits the Extreme Learning Machine model to the training data.

        This method applies a random projection to the input features, followed by a
        ReLU activation function, and then fits a linear regression model on the transformed
        features.

        Args:
            X (array-like of shape (n_samples, n_features)): The input data.
            y (array-like of shape (n_samples,)): The target values.
            sample_weight (array-like of shape (n_samples,), optional): Individual
                weights for each sample. If None, all samples are given equal weight.

        Returns:
            self: The fitted estimator.

        Raises:
            ValueError: If `X` and `y` have incompatible shapes or if the number of features
                in `X` does not match the number of features expected by the model.
        """
        X, y = check_X_y(X, y, accept_sparse=False, ensure_2d=True)

        self.n_features_in_ = X.shape[1]
        self.scaler_ = StandardScaler().fit(X, sample_weight=sample_weight)
        rng = check_random_state(self.random_state)

        # Determine the number of projection features
        n_random_features = (self.n_features_projection
                             if self.n_features_projection is not None
                             else max(1, int(self.ratio_features_projection * self.n_features_in_))
                             )

        # Initialize random weights and bias for transformation
<<<<<<< HEAD
        self.W_ = rng.randn(self.n_features_in, n_random_features)
=======
        self.W_ = rng.randn(X.shape[1], n_random_features)/self.scaler_.scale_[:, None]
>>>>>>> c8f2ca1b
        self.b_ = rng.randn(n_random_features)

        Xt = self._transform(X=X, means=self.scaler_.mean_, W=self.W_, b=self.b_)
        self.linear_ = Ridge(alpha=self.alpha).fit(Xt, y, sample_weight=sample_weight)
        return self

    def predict(self, X):
        """
        Predicts target values for samples in `X`.

        This method transforms the input data using the random projection and ReLU activation
        learned during fitting, and then uses the linear regression model to make predictions.

        Args:
            X (array-like of shape (n_samples, n_features)): The input data for which predictions are to be made.

        Returns:
            y_pred (ndarray of shape (n_samples,)): The predicted values for each input sample.

        Raises:
            ValueError: If `X` has an unexpected number of features or if the model has not
                been fitted before calling this method.
        """
        X = self._check(X)
        return self._transform_predict(X=X, means=self.scaler_.mean_, W=self.W_,
                                       b=self.b_, coef=self.linear_.coef_,
                                       intercept=self.linear_.intercept_)<|MERGE_RESOLUTION|>--- conflicted
+++ resolved
@@ -132,11 +132,7 @@
                              )
 
         # Initialize random weights and bias for transformation
-<<<<<<< HEAD
-        self.W_ = rng.randn(self.n_features_in, n_random_features)
-=======
         self.W_ = rng.randn(X.shape[1], n_random_features)/self.scaler_.scale_[:, None]
->>>>>>> c8f2ca1b
         self.b_ = rng.randn(n_random_features)
 
         Xt = self._transform(X=X, means=self.scaler_.mean_, W=self.W_, b=self.b_)
