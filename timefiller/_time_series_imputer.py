import numpy as np
import pandas as pd
import statsmodels.api as sm
from sklearn.feature_selection import r_regression
from sklearn.linear_model import Ridge
from tqdm.auto import tqdm

<<<<<<< HEAD
from ._extreme_learning_machine import ExtremeLearningMachineRegressor
=======
>>>>>>> c8f2ca1b
from ._misc import check_params
from ._multivariate_imputer import ImputeMultiVariate


class TimeSeriesImputer:
    """Class for time series imputation.

    Args:
        estimator (object, optional): Estimator used for imputation. Defaults to Ridge
        preprocessing (callable, optional): Data preprocessing.
        ar_lags (int, list, numpy.ndarray, or tuple, optional): Autoregressive lags to consider.
        multivariate_lags (int or None, optional): Multivariate lags to consider.
        na_frac_max (float, optional): Maximum fraction of missing values allowed.
        min_samples_train (int, optional): Minimum number of samples for training.
        weighting_func (callable, optional): Weighting function for imputation.
        optimask_n_tries (int, optional): Number of attempts for optimization.
        verbose (bool, optional): Display process details.
        random_state (int or None, optional): Random state for reproducibility.
    """

    def __init__(self, estimator=None, preprocessing=None, ar_lags=None, multivariate_lags=None, na_frac_max=0.33,
                 min_samples_train=50, weighting_func=None, optimask_n_tries=1, verbose=False, random_state=None):
        if estimator is None:
<<<<<<< HEAD
            estimator = ExtremeLearningMachineRegressor()
=======
            estimator = Ridge(alpha=1e-5)
>>>>>>> c8f2ca1b
        self.imputer = ImputeMultiVariate(estimator=estimator, preprocessing=preprocessing,
                                          na_frac_max=na_frac_max, min_samples_train=min_samples_train,
                                          weighting_func=weighting_func, optimask_n_tries=optimask_n_tries,
                                          verbose=verbose)
        self.ar_lags = self._process_lags(ar_lags)
        self.multivariate_lags = check_params(multivariate_lags, types=(int, type(None)))
        self.verbose = bool(verbose)
        self.random_state = random_state

    def __repr__(self):
        params = ", ".join(f"{k}={getattr(self, k)}" for k in ('ar_lags', 'multivariate_lags'))
        return f"TimeSeriesImputer({params})"

    @staticmethod
    def _process_lags(ar_lags):
        check_params(ar_lags, types=(int, list, np.ndarray, tuple, type(None)))
        if ar_lags is None:
            return None
        if isinstance(ar_lags, int):
            ar_lags = list(range(-abs(ar_lags), 0)) + list(range(1, abs(ar_lags)+1))
            return tuple(sorted(ar_lags))
        if isinstance(ar_lags, (tuple, list, np.ndarray)):
            ar_lags = [-k for k in ar_lags if k != 0] + [k for k in ar_lags if k != 0]
            return tuple(sorted(set(ar_lags)))

    @staticmethod
    def _sample_features(data, col, n_nearest_features, rng):
        x = data.fillna(data.mean())
        # computes pearson correlation between col and others series
        s1 = r_regression(X=x.drop(columns=col), y=x[col])
        # computes the mean number of timestamps containing common valid data between col and others series
        s2 = ((~data[col].isnull()).astype(float).values@(~data.drop(columns=col).isnull()).astype(float).values)/len(data)
        # features are sampled according those computed features
        p = np.sqrt(abs(s1) * s2)
        size = min(n_nearest_features, len(s1), len(p[p > 0]))
        cols_to_sample = list(data.drop(columns=col).columns)
        return list(rng.choice(a=cols_to_sample, size=size, p=p/p.sum(), replace=False))

    @staticmethod
    def _best_lag(s1, s2, max_lags):
        c1 = sm.tsa.ccf(s1, s2, nlags=max_lags)[::-1]
        c2 = sm.tsa.ccf(s2, s1, nlags=max_lags)[1:]
        c = np.concatenate([c1, c2])
        return np.abs(c).argmax() - max_lags + 1

    @classmethod
    def find_best_lags(cls, x, col, max_lags):
        df = x.fillna(x.mean())
        cols = df.drop(columns=col).columns
        ret = [x[col]]
        for other_col in cols:
            lag = cls._best_lag(df[col], df[other_col], max_lags=max_lags)
            if lag != 0:
                ret.append(x[other_col].shift(-lag).rename(f"{other_col}{-lag:+d}"))
            else:
                ret.append(x[other_col])
        return pd.concat(ret, axis=1)

    @staticmethod
    def _process_subset_cols(X, subset_cols):
        _, n = X.shape
        columns = list(X.columns)
        if subset_cols is None:
            return list(range(n))
        if isinstance(subset_cols, str):
            if subset_cols in columns:
                return [columns.index(subset_cols)]
            else:
                return []
        if isinstance(subset_cols, (list, tuple, pd.core.indexes.base.Index)):
            return [columns.index(_) for _ in subset_cols if _ in columns]
        raise TypeError(f"subset_cols should be of type str, list, tuple, or pandas Index. Received type {type(subset_cols)} instead.")

    @staticmethod
    def _process_subset_rows(X, before, after):
        index = pd.Series(np.arange(len(X)), index=X.index)
        if before is not None:
            index = index[index.index <= pd.to_datetime(str(before))]
        if after is not None:
            index = index[pd.to_datetime(str(after)) <= index.index]
        return list(index.values)

    def _impute_col(self, x, col, subset_rows):
        if isinstance(self.multivariate_lags, int):
            x = self.find_best_lags(x, col, self.multivariate_lags)
        x = x.copy()
        if self.ar_lags is not None:
            for k in sorted(self.ar_lags):
                x[f"{col}{k:+d}"] = x[col].shift(k).copy()
        index_col = list(x.columns).index(col)
        x_col_imputed = self.imputer(x.values, subset_rows=subset_rows, subset_cols=index_col)[:, index_col]
        return pd.Series(x_col_imputed, name=col, index=x.index)

    def __call__(self, X, subset_cols=None, before=None, after=None, n_nearest_features=None) -> pd.DataFrame:
        """Call method for imputation.

        Args:
            X (DataFrame): Data to be imputed. Constant features (i.e., features with zero standard deviation) will not be imputed nor used for the imputation of other series.
            subset_cols (str, list, tuple, or pandas.core.indexes.base.Index, optional): Columns to be imputed. By default, all columns will be imputed, except constant features.
            before (str or pd.Timestamp or None, optional): Date before which the data is imputed. By default, no lower temporal limit is set.
            after (str or pd.Timestamp or None, optional): Date after which the data is imputed. By default, no upper temporal limit is set.
            n_nearest_features (int, optional): Number of nearest features to consider. A heuristic is used: the features are selected randomly, based on
            their correlations with the feature to be imputed, as well as the number of common temporal observations with the feature to be imputed.
            Constant features are excluded from this selection.

        Returns:
            DataFrame: Imputed data.
        """

        rng = np.random.default_rng(self.random_state)
        X_ = check_params(X, types=pd.DataFrame).copy()
        check_params(X_.index, types=pd.DatetimeIndex)

        if X_.index.freq is None:
            X_ = X_.asfreq(pd.infer_freq(X_.index))
        X_ = X_[X_.columns[X_.std() > 0]].copy()
        columns = list(X_.columns)

        ret = [pd.Series(index=X.index)]
        subset_rows = self._process_subset_rows(X_, before, after)
        subset_cols = self._process_subset_cols(X_, subset_cols)
        for index_col in tqdm(subset_cols, disable=(not self.verbose)):
            col = columns[index_col]
            if isinstance(n_nearest_features, int):
                cols_in = [col] + self._sample_features(X_, col, n_nearest_features, rng)
            else:
                cols_in = list(X_.columns)
            ret.append(self._impute_col(x=X_[cols_in], col=col, subset_rows=subset_rows))
        ret = pd.concat(ret, axis=1).reindex_like(X).combine_first(X)
        return ret
<|MERGE_RESOLUTION|>--- conflicted
+++ resolved
@@ -1,169 +1,161 @@
-import numpy as np
-import pandas as pd
-import statsmodels.api as sm
-from sklearn.feature_selection import r_regression
-from sklearn.linear_model import Ridge
-from tqdm.auto import tqdm
-
-<<<<<<< HEAD
-from ._extreme_learning_machine import ExtremeLearningMachineRegressor
-=======
->>>>>>> c8f2ca1b
-from ._misc import check_params
-from ._multivariate_imputer import ImputeMultiVariate
-
-
-class TimeSeriesImputer:
-    """Class for time series imputation.
-
-    Args:
-        estimator (object, optional): Estimator used for imputation. Defaults to Ridge
-        preprocessing (callable, optional): Data preprocessing.
-        ar_lags (int, list, numpy.ndarray, or tuple, optional): Autoregressive lags to consider.
-        multivariate_lags (int or None, optional): Multivariate lags to consider.
-        na_frac_max (float, optional): Maximum fraction of missing values allowed.
-        min_samples_train (int, optional): Minimum number of samples for training.
-        weighting_func (callable, optional): Weighting function for imputation.
-        optimask_n_tries (int, optional): Number of attempts for optimization.
-        verbose (bool, optional): Display process details.
-        random_state (int or None, optional): Random state for reproducibility.
-    """
-
-    def __init__(self, estimator=None, preprocessing=None, ar_lags=None, multivariate_lags=None, na_frac_max=0.33,
-                 min_samples_train=50, weighting_func=None, optimask_n_tries=1, verbose=False, random_state=None):
-        if estimator is None:
-<<<<<<< HEAD
-            estimator = ExtremeLearningMachineRegressor()
-=======
-            estimator = Ridge(alpha=1e-5)
->>>>>>> c8f2ca1b
-        self.imputer = ImputeMultiVariate(estimator=estimator, preprocessing=preprocessing,
-                                          na_frac_max=na_frac_max, min_samples_train=min_samples_train,
-                                          weighting_func=weighting_func, optimask_n_tries=optimask_n_tries,
-                                          verbose=verbose)
-        self.ar_lags = self._process_lags(ar_lags)
-        self.multivariate_lags = check_params(multivariate_lags, types=(int, type(None)))
-        self.verbose = bool(verbose)
-        self.random_state = random_state
-
-    def __repr__(self):
-        params = ", ".join(f"{k}={getattr(self, k)}" for k in ('ar_lags', 'multivariate_lags'))
-        return f"TimeSeriesImputer({params})"
-
-    @staticmethod
-    def _process_lags(ar_lags):
-        check_params(ar_lags, types=(int, list, np.ndarray, tuple, type(None)))
-        if ar_lags is None:
-            return None
-        if isinstance(ar_lags, int):
-            ar_lags = list(range(-abs(ar_lags), 0)) + list(range(1, abs(ar_lags)+1))
-            return tuple(sorted(ar_lags))
-        if isinstance(ar_lags, (tuple, list, np.ndarray)):
-            ar_lags = [-k for k in ar_lags if k != 0] + [k for k in ar_lags if k != 0]
-            return tuple(sorted(set(ar_lags)))
-
-    @staticmethod
-    def _sample_features(data, col, n_nearest_features, rng):
-        x = data.fillna(data.mean())
-        # computes pearson correlation between col and others series
-        s1 = r_regression(X=x.drop(columns=col), y=x[col])
-        # computes the mean number of timestamps containing common valid data between col and others series
-        s2 = ((~data[col].isnull()).astype(float).values@(~data.drop(columns=col).isnull()).astype(float).values)/len(data)
-        # features are sampled according those computed features
-        p = np.sqrt(abs(s1) * s2)
-        size = min(n_nearest_features, len(s1), len(p[p > 0]))
-        cols_to_sample = list(data.drop(columns=col).columns)
-        return list(rng.choice(a=cols_to_sample, size=size, p=p/p.sum(), replace=False))
-
-    @staticmethod
-    def _best_lag(s1, s2, max_lags):
-        c1 = sm.tsa.ccf(s1, s2, nlags=max_lags)[::-1]
-        c2 = sm.tsa.ccf(s2, s1, nlags=max_lags)[1:]
-        c = np.concatenate([c1, c2])
-        return np.abs(c).argmax() - max_lags + 1
-
-    @classmethod
-    def find_best_lags(cls, x, col, max_lags):
-        df = x.fillna(x.mean())
-        cols = df.drop(columns=col).columns
-        ret = [x[col]]
-        for other_col in cols:
-            lag = cls._best_lag(df[col], df[other_col], max_lags=max_lags)
-            if lag != 0:
-                ret.append(x[other_col].shift(-lag).rename(f"{other_col}{-lag:+d}"))
-            else:
-                ret.append(x[other_col])
-        return pd.concat(ret, axis=1)
-
-    @staticmethod
-    def _process_subset_cols(X, subset_cols):
-        _, n = X.shape
-        columns = list(X.columns)
-        if subset_cols is None:
-            return list(range(n))
-        if isinstance(subset_cols, str):
-            if subset_cols in columns:
-                return [columns.index(subset_cols)]
-            else:
-                return []
-        if isinstance(subset_cols, (list, tuple, pd.core.indexes.base.Index)):
-            return [columns.index(_) for _ in subset_cols if _ in columns]
-        raise TypeError(f"subset_cols should be of type str, list, tuple, or pandas Index. Received type {type(subset_cols)} instead.")
-
-    @staticmethod
-    def _process_subset_rows(X, before, after):
-        index = pd.Series(np.arange(len(X)), index=X.index)
-        if before is not None:
-            index = index[index.index <= pd.to_datetime(str(before))]
-        if after is not None:
-            index = index[pd.to_datetime(str(after)) <= index.index]
-        return list(index.values)
-
-    def _impute_col(self, x, col, subset_rows):
-        if isinstance(self.multivariate_lags, int):
-            x = self.find_best_lags(x, col, self.multivariate_lags)
-        x = x.copy()
-        if self.ar_lags is not None:
-            for k in sorted(self.ar_lags):
-                x[f"{col}{k:+d}"] = x[col].shift(k).copy()
-        index_col = list(x.columns).index(col)
-        x_col_imputed = self.imputer(x.values, subset_rows=subset_rows, subset_cols=index_col)[:, index_col]
-        return pd.Series(x_col_imputed, name=col, index=x.index)
-
-    def __call__(self, X, subset_cols=None, before=None, after=None, n_nearest_features=None) -> pd.DataFrame:
-        """Call method for imputation.
-
-        Args:
-            X (DataFrame): Data to be imputed. Constant features (i.e., features with zero standard deviation) will not be imputed nor used for the imputation of other series.
-            subset_cols (str, list, tuple, or pandas.core.indexes.base.Index, optional): Columns to be imputed. By default, all columns will be imputed, except constant features.
-            before (str or pd.Timestamp or None, optional): Date before which the data is imputed. By default, no lower temporal limit is set.
-            after (str or pd.Timestamp or None, optional): Date after which the data is imputed. By default, no upper temporal limit is set.
-            n_nearest_features (int, optional): Number of nearest features to consider. A heuristic is used: the features are selected randomly, based on
-            their correlations with the feature to be imputed, as well as the number of common temporal observations with the feature to be imputed.
-            Constant features are excluded from this selection.
-
-        Returns:
-            DataFrame: Imputed data.
-        """
-
-        rng = np.random.default_rng(self.random_state)
-        X_ = check_params(X, types=pd.DataFrame).copy()
-        check_params(X_.index, types=pd.DatetimeIndex)
-
-        if X_.index.freq is None:
-            X_ = X_.asfreq(pd.infer_freq(X_.index))
-        X_ = X_[X_.columns[X_.std() > 0]].copy()
-        columns = list(X_.columns)
-
-        ret = [pd.Series(index=X.index)]
-        subset_rows = self._process_subset_rows(X_, before, after)
-        subset_cols = self._process_subset_cols(X_, subset_cols)
-        for index_col in tqdm(subset_cols, disable=(not self.verbose)):
-            col = columns[index_col]
-            if isinstance(n_nearest_features, int):
-                cols_in = [col] + self._sample_features(X_, col, n_nearest_features, rng)
-            else:
-                cols_in = list(X_.columns)
-            ret.append(self._impute_col(x=X_[cols_in], col=col, subset_rows=subset_rows))
-        ret = pd.concat(ret, axis=1).reindex_like(X).combine_first(X)
-        return ret
+import numpy as np
+import pandas as pd
+import statsmodels.api as sm
+from sklearn.feature_selection import r_regression
+from sklearn.linear_model import Ridge
+from tqdm.auto import tqdm
+
+from ._misc import check_params
+from ._multivariate_imputer import ImputeMultiVariate
+
+
+class TimeSeriesImputer:
+    """Class for time series imputation.
+
+    Args:
+        estimator (object, optional): Estimator used for imputation. Defaults to Ridge
+        preprocessing (callable, optional): Data preprocessing.
+        ar_lags (int, list, numpy.ndarray, or tuple, optional): Autoregressive lags to consider.
+        multivariate_lags (int or None, optional): Multivariate lags to consider.
+        na_frac_max (float, optional): Maximum fraction of missing values allowed.
+        min_samples_train (int, optional): Minimum number of samples for training.
+        weighting_func (callable, optional): Weighting function for imputation.
+        optimask_n_tries (int, optional): Number of attempts for optimization.
+        verbose (bool, optional): Display process details.
+        random_state (int or None, optional): Random state for reproducibility.
+    """
+
+    def __init__(self, estimator=None, preprocessing=None, ar_lags=None, multivariate_lags=None, na_frac_max=0.33,
+                 min_samples_train=50, weighting_func=None, optimask_n_tries=1, verbose=False, random_state=None):
+        if estimator is None:
+            estimator = Ridge(alpha=1e-5)
+        self.imputer = ImputeMultiVariate(estimator=estimator, preprocessing=preprocessing,
+                                          na_frac_max=na_frac_max, min_samples_train=min_samples_train,
+                                          weighting_func=weighting_func, optimask_n_tries=optimask_n_tries,
+                                          verbose=verbose)
+        self.ar_lags = self._process_lags(ar_lags)
+        self.multivariate_lags = check_params(multivariate_lags, types=(int, type(None)))
+        self.verbose = bool(verbose)
+        self.random_state = random_state
+
+    def __repr__(self):
+        params = ", ".join(f"{k}={getattr(self, k)}" for k in ('ar_lags', 'multivariate_lags'))
+        return f"TimeSeriesImputer({params})"
+
+    @staticmethod
+    def _process_lags(ar_lags):
+        check_params(ar_lags, types=(int, list, np.ndarray, tuple, type(None)))
+        if ar_lags is None:
+            return None
+        if isinstance(ar_lags, int):
+            ar_lags = list(range(-abs(ar_lags), 0)) + list(range(1, abs(ar_lags)+1))
+            return tuple(sorted(ar_lags))
+        if isinstance(ar_lags, (tuple, list, np.ndarray)):
+            ar_lags = [-k for k in ar_lags if k != 0] + [k for k in ar_lags if k != 0]
+            return tuple(sorted(set(ar_lags)))
+
+    @staticmethod
+    def _sample_features(data, col, n_nearest_features, rng):
+        x = data.fillna(data.mean())
+        # computes pearson correlation between col and others series
+        s1 = r_regression(X=x.drop(columns=col), y=x[col])
+        # computes the mean number of timestamps containing common valid data between col and others series
+        s2 = ((~data[col].isnull()).astype(float).values@(~data.drop(columns=col).isnull()).astype(float).values)/len(data)
+        # features are sampled according those computed features
+        p = np.sqrt(abs(s1) * s2)
+        size = min(n_nearest_features, len(s1), len(p[p > 0]))
+        cols_to_sample = list(data.drop(columns=col).columns)
+        return list(rng.choice(a=cols_to_sample, size=size, p=p/p.sum(), replace=False))
+
+    @staticmethod
+    def _best_lag(s1, s2, max_lags):
+        c1 = sm.tsa.ccf(s1, s2, nlags=max_lags)[::-1]
+        c2 = sm.tsa.ccf(s2, s1, nlags=max_lags)[1:]
+        c = np.concatenate([c1, c2])
+        return np.abs(c).argmax() - max_lags + 1
+
+    @classmethod
+    def find_best_lags(cls, x, col, max_lags):
+        df = x.fillna(x.mean())
+        cols = df.drop(columns=col).columns
+        ret = [x[col]]
+        for other_col in cols:
+            lag = cls._best_lag(df[col], df[other_col], max_lags=max_lags)
+            if lag != 0:
+                ret.append(x[other_col].shift(-lag).rename(f"{other_col}{-lag:+d}"))
+            else:
+                ret.append(x[other_col])
+        return pd.concat(ret, axis=1)
+
+    @staticmethod
+    def _process_subset_cols(X, subset_cols):
+        _, n = X.shape
+        columns = list(X.columns)
+        if subset_cols is None:
+            return list(range(n))
+        if isinstance(subset_cols, str):
+            if subset_cols in columns:
+                return [columns.index(subset_cols)]
+            else:
+                return []
+        if isinstance(subset_cols, (list, tuple, pd.core.indexes.base.Index)):
+            return [columns.index(_) for _ in subset_cols if _ in columns]
+        raise TypeError(f"subset_cols should be of type str, list, tuple, or pandas Index. Received type {type(subset_cols)} instead.")
+
+    @staticmethod
+    def _process_subset_rows(X, before, after):
+        index = pd.Series(np.arange(len(X)), index=X.index)
+        if before is not None:
+            index = index[index.index <= pd.to_datetime(str(before))]
+        if after is not None:
+            index = index[pd.to_datetime(str(after)) <= index.index]
+        return list(index.values)
+
+    def _impute_col(self, x, col, subset_rows):
+        if isinstance(self.multivariate_lags, int):
+            x = self.find_best_lags(x, col, self.multivariate_lags)
+        x = x.copy()
+        if self.ar_lags is not None:
+            for k in sorted(self.ar_lags):
+                x[f"{col}{k:+d}"] = x[col].shift(k).copy()
+        index_col = list(x.columns).index(col)
+        x_col_imputed = self.imputer(x.values, subset_rows=subset_rows, subset_cols=index_col)[:, index_col]
+        return pd.Series(x_col_imputed, name=col, index=x.index)
+
+    def __call__(self, X, subset_cols=None, before=None, after=None, n_nearest_features=None) -> pd.DataFrame:
+        """Call method for imputation.
+
+        Args:
+            X (DataFrame): Data to be imputed. Constant features (i.e., features with zero standard deviation) will not be imputed nor used for the imputation of other series.
+            subset_cols (str, list, tuple, or pandas.core.indexes.base.Index, optional): Columns to be imputed. By default, all columns will be imputed, except constant features.
+            before (str or pd.Timestamp or None, optional): Date before which the data is imputed. By default, no lower temporal limit is set.
+            after (str or pd.Timestamp or None, optional): Date after which the data is imputed. By default, no upper temporal limit is set.
+            n_nearest_features (int, optional): Number of nearest features to consider. A heuristic is used: the features are selected randomly, based on
+            their correlations with the feature to be imputed, as well as the number of common temporal observations with the feature to be imputed.
+            Constant features are excluded from this selection.
+
+        Returns:
+            DataFrame: Imputed data.
+        """
+
+        rng = np.random.default_rng(self.random_state)
+        X_ = check_params(X, types=pd.DataFrame).copy()
+        check_params(X_.index, types=pd.DatetimeIndex)
+
+        if X_.index.freq is None:
+            X_ = X_.asfreq(pd.infer_freq(X_.index))
+        X_ = X_[X_.columns[X_.std() > 0]].copy()
+        columns = list(X_.columns)
+
+        ret = [pd.Series(index=X.index)]
+        subset_rows = self._process_subset_rows(X_, before, after)
+        subset_cols = self._process_subset_cols(X_, subset_cols)
+        for index_col in tqdm(subset_cols, disable=(not self.verbose)):
+            col = columns[index_col]
+            if isinstance(n_nearest_features, int):
+                cols_in = [col] + self._sample_features(X_, col, n_nearest_features, rng)
+            else:
+                cols_in = list(X_.columns)
+            ret.append(self._impute_col(x=X_[cols_in], col=col, subset_rows=subset_rows))
+        ret = pd.concat(ret, axis=1).reindex_like(X).combine_first(X)
+        return ret